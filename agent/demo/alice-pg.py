--- conflicted
+++ resolved
@@ -194,13 +194,6 @@
     wallet_name = "alice" + rand_name
     wallet_key = "alice" + rand_name
     python_path = ".."
-<<<<<<< HEAD
-    webhook_url = "http://" + external_host + ':' + str(webhook_port) + "/webhooks"
-    (agent_proc, t1, t2) =  start_agent_subprocess('alice', genesis, seed, endpoint_url, in_port_1, in_port_2, in_port_3, admin_port,
-                                            'indy', wallet_name, wallet_key, python_path, webhook_url, 
-                                            scripts_dir, run_subprocess=True)
-    time.sleep(3.0)
-=======
     webhook_url = "http://" + external_host + ":" + str(webhook_port) + "/webhooks"
     (agent_proc, t1, t2) = start_agent_subprocess(
         "alice",
@@ -220,7 +213,6 @@
         run_subprocess=True,
     )
     time.sleep(5.0)
->>>>>>> 759649e6
     print("Admin url is at:", admin_url)
     print("Endpoint url is at:", endpoint_url)
 
@@ -263,15 +255,9 @@
             agent_proc.terminate()
             try:
                 agent_proc.wait(timeout=0.5)
-<<<<<<< HEAD
-                print('== subprocess exited with rc =', agent_proc.returncode)
-            except subprocess.TimeoutExpired:
-                print('subprocess did not terminate in time')
-=======
                 print("== subprocess exited with rc =", agent_proc.returncode)
             except subprocess.TimeoutExpired:
                 print("subprocess did not terminate in time")
->>>>>>> 759649e6
         sys.exit()
 
 

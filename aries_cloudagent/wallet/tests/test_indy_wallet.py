import pytest
import os
<<<<<<< HEAD

try:
    from indy.libindy import _cdll

    _cdll()
except ImportError:
    pytest.skip(
        "skipping Indy-specific tests: python module not installed",
        allow_module_level=True,
    )
except OSError:
    pytest.skip(
        "skipping Indy-specific tests: shared library not loaded",
        allow_module_level=True,
    )
=======
>>>>>>> 9bfc187c

from aries_cloudagent.wallet.basic import BasicWallet
from aries_cloudagent.wallet.indy import IndyWallet
from aries_cloudagent.postgres import load_postgres_plugin

from . import test_basic_wallet


@pytest.fixture()
async def basic_wallet():
    wallet = BasicWallet()
    await wallet.open()
    yield wallet
    await wallet.close()


@pytest.fixture()
async def wallet():
    wallet = IndyWallet(
        {"auto_create": True, "auto_remove": True, "name": "test-wallet"}
    )
    await wallet.open()
    yield wallet
    await wallet.close()


@pytest.mark.indy
class TestIndyWallet(test_basic_wallet.TestBasicWallet):
    """Apply all BasicWallet tests against IndyWallet"""


@pytest.mark.indy
class TestWalletCompat:
    """ """

    test_seed = "testseed000000000000000000000001"
    test_did = "55GkHamhTU1ZbTbV2ab9DE"
    test_verkey = "3Dn1SJNPaCXcvvJvSbsFWP2xaCjMom3can8CQNhWrTRx"
    test_message = "test message"

    @pytest.mark.asyncio
    async def test_compare_anon_encrypt(self, basic_wallet, wallet):
        """
        Ensure that python-based encrypt/decrypt is compatible with
        indy-sdk implementation
        """
        bin_msg = self.test_message.encode("ascii")

        await basic_wallet.create_local_did(self.test_seed)
        py_enc_message = await basic_wallet.encrypt_message(bin_msg, self.test_verkey)

        await wallet.create_local_did(self.test_seed)
        enc_message = await wallet.encrypt_message(bin_msg, self.test_verkey)

        py_decrypt, from_vk = await basic_wallet.decrypt_message(
            enc_message, self.test_verkey, False
        )
        assert py_decrypt == bin_msg
        assert from_vk is None

        decrypt, from_vk = await wallet.decrypt_message(
            py_enc_message, self.test_verkey, False
        )
        assert decrypt == bin_msg
        assert from_vk is None

    @pytest.mark.asyncio
    async def test_compare_auth_encrypt(self, basic_wallet, wallet):
        """
        Ensure that python-based encrypt/decrypt is compatible
        with indy-sdk implementation
        """
        bin_msg = self.test_message.encode("ascii")

        await basic_wallet.create_local_did(self.test_seed)
        py_enc_message = await basic_wallet.encrypt_message(
            bin_msg, self.test_verkey, self.test_verkey
        )

        await wallet.create_local_did(self.test_seed)
        enc_message = await wallet.encrypt_message(
            bin_msg, self.test_verkey, self.test_verkey
        )

        py_decrypt, from_vk = await basic_wallet.decrypt_message(
            enc_message, self.test_verkey, True
        )
        assert py_decrypt == bin_msg
        assert from_vk == self.test_verkey

        decrypt, from_vk = await wallet.decrypt_message(
            py_enc_message, self.test_verkey, True
        )
        assert decrypt == bin_msg
        assert from_vk == self.test_verkey

    @pytest.mark.asyncio
    async def test_compare_pack(self, basic_wallet, wallet):
        """
        Ensure that python-based pack/unpack is compatible with indy-sdk implementation
        """
        await basic_wallet.create_local_did(self.test_seed)
        py_packed = await basic_wallet.pack_message(
            self.test_message, [self.test_verkey], self.test_verkey
        )

        await wallet.create_local_did(self.test_seed)
        packed = await wallet.pack_message(
            self.test_message, [self.test_verkey], self.test_verkey
        )

        py_unpacked, from_vk, to_vk = await basic_wallet.unpack_message(packed)
        assert self.test_message == py_unpacked

        unpacked, from_vk, to_vk = await wallet.unpack_message(py_packed)
        assert self.test_message == unpacked

    # TODO get these to run in docker ci/cd
    @pytest.mark.asyncio
<<<<<<< HEAD
=======
    @pytest.mark.postgres
>>>>>>> 9bfc187c
    async def test_postgres_wallet_works(self):
        """
        Ensure that postgres wallet operations work (create and open wallet, create did, drop wallet)
        """
<<<<<<< HEAD
        postgres_url = os.environ.get('POSTGRES_URL')
        if postgres_url:
            load_postgres_plugin()
            postgres_wallet = IndyWallet(
                {
                    "auto_create": False,
                    "auto_remove": False,
                    "name": "test_pg_wallet",
                    "key": "my_postgres",
                    "storage_type": "postgres_storage",
                    "storage_config": '{"url":"' + postgres_url + '"}',
                    "storage_creds": '{"account":"postgres","password":"mysecretpassword","admin_account":"postgres","admin_password":"mysecretpassword"}',
                }
            )
            await postgres_wallet.create()
            await postgres_wallet.open()

            await postgres_wallet.create_local_did(self.test_seed)
            py_packed = await postgres_wallet.pack_message(
                self.test_message, [self.test_verkey], self.test_verkey
            )

            await postgres_wallet.close()
            await postgres_wallet.remove()
=======
        postgres_url = os.environ.get("POSTGRES_URL")
        if not postgres_url:
            pytest.fail("POSTGRES_URL not configured")

        load_postgres_plugin()
        postgres_wallet = IndyWallet(
            {
                "auto_create": False,
                "auto_remove": False,
                "name": "test_pg_wallet",
                "key": "my_postgres",
                "storage_type": "postgres_storage",
                "storage_config": '{"url":"' + postgres_url + '"}',
                "storage_creds": '{"account":"postgres","password":"mysecretpassword","admin_account":"postgres","admin_password":"mysecretpassword"}',
            }
        )
        await postgres_wallet.create()
        await postgres_wallet.open()

        await postgres_wallet.create_local_did(self.test_seed)
        py_packed = await postgres_wallet.pack_message(
            self.test_message, [self.test_verkey], self.test_verkey
        )

        await postgres_wallet.close()
        await postgres_wallet.remove()
>>>>>>> 9bfc187c
<|MERGE_RESOLUTION|>--- conflicted
+++ resolved
@@ -1,23 +1,5 @@
 import pytest
 import os
-<<<<<<< HEAD
-
-try:
-    from indy.libindy import _cdll
-
-    _cdll()
-except ImportError:
-    pytest.skip(
-        "skipping Indy-specific tests: python module not installed",
-        allow_module_level=True,
-    )
-except OSError:
-    pytest.skip(
-        "skipping Indy-specific tests: shared library not loaded",
-        allow_module_level=True,
-    )
-=======
->>>>>>> 9bfc187c
 
 from aries_cloudagent.wallet.basic import BasicWallet
 from aries_cloudagent.wallet.indy import IndyWallet
@@ -137,40 +119,11 @@
 
     # TODO get these to run in docker ci/cd
     @pytest.mark.asyncio
-<<<<<<< HEAD
-=======
     @pytest.mark.postgres
->>>>>>> 9bfc187c
     async def test_postgres_wallet_works(self):
         """
         Ensure that postgres wallet operations work (create and open wallet, create did, drop wallet)
         """
-<<<<<<< HEAD
-        postgres_url = os.environ.get('POSTGRES_URL')
-        if postgres_url:
-            load_postgres_plugin()
-            postgres_wallet = IndyWallet(
-                {
-                    "auto_create": False,
-                    "auto_remove": False,
-                    "name": "test_pg_wallet",
-                    "key": "my_postgres",
-                    "storage_type": "postgres_storage",
-                    "storage_config": '{"url":"' + postgres_url + '"}',
-                    "storage_creds": '{"account":"postgres","password":"mysecretpassword","admin_account":"postgres","admin_password":"mysecretpassword"}',
-                }
-            )
-            await postgres_wallet.create()
-            await postgres_wallet.open()
-
-            await postgres_wallet.create_local_did(self.test_seed)
-            py_packed = await postgres_wallet.pack_message(
-                self.test_message, [self.test_verkey], self.test_verkey
-            )
-
-            await postgres_wallet.close()
-            await postgres_wallet.remove()
-=======
         postgres_url = os.environ.get("POSTGRES_URL")
         if not postgres_url:
             pytest.fail("POSTGRES_URL not configured")
@@ -196,5 +149,4 @@
         )
 
         await postgres_wallet.close()
-        await postgres_wallet.remove()
->>>>>>> 9bfc187c
+        await postgres_wallet.remove()